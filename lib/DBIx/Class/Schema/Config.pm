package DBIx::Class::Schema::Config;
use 5.005;
use warnings;
use strict;
use base 'DBIx::Class::Schema';
use File::HomeDir;

our $VERSION = '0.001009'; # 0.1.9
$VERSION = eval $VERSION;

sub connection {
    my ( $class, @info ) = @_;

    my $attrs = $class->_make_connect_attrs(@info);

    # Take responsibility for passing through normal-looking
    # credentials.
    $attrs = $class->load_credentials($attrs)
        unless $attrs->{dsn} =~ /dbi:/i;

    return $class->next::method( $attrs );
}

# Normalize arguments into a single hash.  If we get a single hashref,
# return it.
# Check if $user and $pass are hashes to support things like
# ->connect( 'CONFIG_FILE', { hostname => 'db.foo.com' } );

sub _make_connect_attrs {
    my ( $class, $dsn, $user, $pass, $dbi_attr, $extra_attr ) = @_;
    return $dsn if ref $dsn eq 'HASH';

    return {
        dsn => $dsn,
        %{ref $user eq 'HASH' ? $user : { user => $user }},
        %{ref $pass eq 'HASH' ? $pass : { password => $pass }},
        %{$dbi_attr || {} },
        %{ $extra_attr || {} }
    };
}

# simple wrapped getter for lazyload
sub config {
    my ( $class ) = @_;

    $class->_config ? $class->_config : $class->_config($class->_load_config);
}


sub _load_config {
    my ( $class ) = @_;
    require Config::Any; # Only loaded if we need to load credentials.

    # If we have ->config_files, we'll use those and load_files
    # instead of the default load_stems.
    my %cf_opts = ( use_ext => 1 );
    my $ConfigAny = @{$class->config_files}
        ? Config::Any->load_files({ files => $class->config_files, %cf_opts })
        : Config::Any->load_stems({ stems => $class->config_paths, %cf_opts });

    # stuff the schema config for leveraging elsewhere in userland
    $class->_config($ConfigAny);
}


sub load_credentials {
    my ( $class, $connect_args ) = @_;
    # While ->connect is responsible for returning normal-looking
    # credential information, we do it here as well so that it can be
    # independently unit tested.
    return $connect_args if $connect_args->{dsn} =~ /^dbi:/i;

    return $class->filter_loaded_credentials(
        $class->_find_credentials( $connect_args, $class->config ),
        $connect_args
    );

}

# This will look through the data structure returned by Config::Any
# and return the first instance of the database credentials it can
# find.
sub _find_credentials {
    my ( $class, $connect_args, $ConfigAny ) = @_;

    for my $cfile ( @$ConfigAny ) {
        for my $filename ( keys %$cfile ) {
            for my $database ( keys %{$cfile->{$filename}} ) {
                if ( $database eq $connect_args->{dsn} ) {
                    return $cfile->{$filename}->{$database};
                }
            }
        }
    }
}

sub get_env_vars {
    return $ENV{DBIX_CONFIG_DIR} . "/dbic" if exists $ENV{DBIX_CONFIG_DIR};
    return ();
}

# Intended to be sub-classed, we'll just return the
# credentials we used in the first place.
sub filter_loaded_credentials { $_[1] };

__PACKAGE__->mk_classaccessor('config_paths');
__PACKAGE__->mk_classaccessor('config_files');
__PACKAGE__->mk_classaccessor('_config');
__PACKAGE__->config_paths([( get_env_vars(), './dbic', File::HomeDir->my_home . '/.dbic', '/etc/dbic')]);
__PACKAGE__->config_files([  ] );

1;

=encoding UTF-8

=head1 NAME

DBIx::Class::Schema::Config - Credential Management for DBIx::Class

=head1 DESCRIPTION

DBIx::Class::Schema::Config is a subclass of DBIx::Class::Schema that allows
the loading of credentials & configuration from a file.  The actual code itself
would only need to know about the name used in the configuration file. This
aims to make it simpler for operations teams to manage database credentials.

<<<<<<< HEAD
A simple tutorial that compliments this documentation and explains converting 
an existing DBIx::Class Schema to use this software to manage credentials can 
=======
A simple tutorial that compliments this documentation and explains converting
an existing DBIx::Class Schema to usingthis software to manage credentials can
>>>>>>> 679f5751
be found at L<http://www.symkat.com/credential-management-in-dbix-class>

=head1 SYNOPSIS

    /etc/dbic.yaml
    MY_DATABASE:
        dsn: "dbi:Pg:host=localhost;database=blog"
        user: "TheDoctor"
        password: "dnoPydoleM"
        TraceLevel: 1

    package My::Schema
    use warnings;
    use strict;

    use base 'DBIx::Class::Schema::Config';
    __PACKAGE__->load_namespaces;

    package My::Code;
    use warnings;
    use strict;
    use My::Schema;

    my $schema = My::Schema->connect('MY_DATABASE');

    # arbitrary config access from anywhere in your $app
    my $level = My::Schema->config->{TraceLevel};

=head1 CONFIG FILES

This module will load the files in the following order if they exist:

=over 4

=item * C<$ENV{DBIX_CONFIG_DIR}> . '/dbic',

C<$ENV{DBIX_CONFIG_DIR}> can be configured at run-time, for instance:

    DBIX_CONFIG_DIR="/var/local/" ./my_program.pl

=item * ./dbic.*

=item * ~/.dbic.*

=item * /etc/dbic.*

=back

The files should have an extension that L<Config::Any> recognizes,
for example /etc/dbic.B<yaml>.

NOTE:  The first available credential will be used.  Therefore I<DATABASE>
in ~/.dbic.yaml will only be looked at if it was not found in ./dbic.yaml.
If there are duplicates in one file (such that DATABASE is listed twice in
~/.dbic.yaml,) the first configuration will be used.

=head1 CHANGE CONFIG PATH

Use C<__PACKAGE__-E<gt>config_paths([( '/file/stub', '/var/www/etc/dbic')]);>
to change the paths that are searched.  For example:

    package My::Schema
    use warnings;
    use strict;

    use base 'DBIx::Class::Schema::Config';
    __PACKAGE__->config_paths([( '/var/www/secret/dbic', '/opt/database' )]);

<<<<<<< HEAD
The above code would have I</var/www/secret/dbic.*> and I</opt/database.*> 
searched, in that order.  As above, the first credentials found would be used.  
This will replace the files originally searched for, not add to them.
=======
The above code would have I</var/www/secret/dbic.*> and I</opt/database.*>
searched, in that order.  As above, the first credentials found would be used.
This will replace the files origionally searched for, not add to them.
>>>>>>> 679f5751

=head1 USE SPECIFIC CONFIG FILES

If you would rather explicitly state the configuration files you
want loaded, you can use the class accessor C<config_files>
instead.

    package My::Schema
    use warnings;
    use strict;

    use base 'DBIx::Class::Schema::Config';
    __PACKAGE__->config_files([( '/var/www/secret/dbic.yaml', '/opt/database.yaml' )]);

This will check the files, C</var/www/secret/dbic.yaml>,
and C</opt/database.yaml> in the same way as C<config_paths>,
however it will only check the specific files, instead of checking
for each extension that L<Config::Any> supports.  You MUST use the
extension that corresponds to the file type you are loading.
See L<Config::Any> for information on supported file types and
extension mapping.

=head1 ACCESSING THE CONFIG FILE

The config file is stored via the  C<__PACKAGE__-E<gt>config> accessor, which can be
called as both a class and instance method:

    package My::Schema
    use warnings;
    use strict;

    use base 'DBIx::Class::Schema::Config';
    __PACKAGE__->config_paths([( '/var/www/secret/dbic', '/opt/database' )]);

The above code would have I</var/www/secret/dbic.*> and I</opt/database.*>
searched, in that order.  As above, the first credentials found would be used.
This will replace the files origionally searched for, not add to them.


=head1 OVERRIDING

The API has been designed to be simple to override if you have additional
needs in loading DBIC configurations.

=head2 filter_loaded_credentials

Override this function if you want to change the loaded credentials before
they are passed to DBIC.  This is useful for use-cases that include decrypting
encrypted passwords or making programmatic changes to the configuration before
using it.

    sub filter_loaded_credentials {
        my ( $class, $loaded_credentials, $connect_args ) = @_;
        ...
        return $loaded_credentials;
    }

C<$loaded_credentials> is the structure after it has been loaded from the
configuration file.  In this case, C<$loaded_credentials-E<gt>{user}> eq
B<WalterWhite> and C<$loaded_credentials-E<gt>{dsn}> eq
B<DBI:mysql:database=students;host=%s;port=3306>.

C<$connect_args> is the structure originally passed on C<-E<gt>connect()>
after it has been turned into a hash.  For instance,
C<-E<gt>connect('DATABASE', 'USERNAME')> will result in
C<$connect_args-E<gt>{dsn}> eq B<DATABASE> and C<$connect_args-E<gt>{user}>
eq B<USERNAME>.

Additional parameters can be added by appending a hashref,
to the connection call, as an example, C<-E<gt>connect( 'CONFIG',
{ hostname =E<gt> "db.foo.com" } );> will give C<$connect_args> a
structure like C<{ dsn =E<gt> 'CONFIG', hostname =E<gt> "db.foo.com" }>.

For instance, if you want to use hostnames when you make the
initial connection to DBIC and are using the configuration primarily
for usernames, passwords and other configuration data, you can create
a config like the following:

    DATABASE:
        dsn: "DBI:mysql:database=students;host=%s;port=3306"
        user: "WalterWhite"
        password: "relykS"

In your Schema class, you could include the following:

    package My::Schema
    use warnings;
    use strict;
    use base 'DBIx::Class::Schema::Config';

    sub filter_loaded_credentials {
        my ( $class, $loaded_credentials, $connect_args ) = @_;
        if ( $loaded_credentials->{dsn} =~ /\%s/ ) {
            $loaded_credentials->{dsn} = sprintf( $loaded_credentials->{dsn},
                $connect_args->{hostname});
        }
    }

    __PACKAGE__->load_classes;
    1;

Then the connection could be done with
C<$Schema-E<gt>connect('DATABASE', { hostname => 'my.hostname.com' });>

See L</load_credentials> for more complex changes that require changing
how the configuration itself is loaded.

=head2 load_credentials

Override this function to change the way that L<DBIx::Class::Schema::Config>
loads credentials.  The function takes the class name, as well as a hashref.

If you take the route of having C<-E<gt>connect('DATABASE')> used as a key for
whatever configuration you are loading, I<DATABASE> would be
C<$config-E<gt>{dsn}>

    Some::Schema->connect(
        "SomeTarget",
        "Yuri",
        "Yawny",
        {
            TraceLevel => 1
        }
    );

Would result in the following data structure as $config in
C<load_credentials($class, $config)>:

    {
        dsn             => "SomeTarget",
        user            => "Yuri",
        password        => "Yawny",
        TraceLevel      => 1,
    }

Currently, load_credentials will NOT be called if the first argument to
C<-E<gt>connect()> looks like a valid DSN.  This is determined by match
the DSN with C</^dbi:/i>.

The function should return the same structure.  For instance:

    package My::Schema
    use warnings;
    use strict;
    use base 'DBIx::Class::Schema::Config';
    use LWP::Simple;
    use JSON

    # Load credentials from internal web server.
    sub load_credentials {
        my ( $class, $config ) = @_;

        return decode_json(
            get( "http://someserver.com/v1.0/database?key=somesecret&db=" .
                $config->{dsn}  ));
    }

    __PACKAGE__->load_classes;

=head1 AUTHOR

Kaitlyn Parkhurst (SymKat) I<E<lt>symkat@symkat.comE<gt>> ( Blog: L<http://symkat.com/> )

=head1 CONTRIBUTORS

=over 4

=item * Matt S. Trout (mst) I<E<lt>mst@shadowcat.co.ukE<gt>>

=item * Peter Rabbitson (ribasushi) I<E<lt>ribasushi@cpan.orgE<gt>>

=item * Christian Walde (Mihtaldu) I<E<lt>walde.christian@googlemail.comE<gt>>

=item * Dagfinn Ilmari Mannsåker (ilmari) I<E<lt>ilmari@ilmari.orgE<gt>>

=item * Matthew Phillips (mattp)  I<E<lt>mattp@cpan.orgE<gt>>

=back

=head1 COPYRIGHT AND LICENSE

This library is free software and may be distributed under the same terms
as perl itself.

=head1 AVAILABILITY

The latest version of this software is available at
L<https://github.com/symkat/DBIx-Class-Schema-Config>

=cut<|MERGE_RESOLUTION|>--- conflicted
+++ resolved
@@ -124,13 +124,8 @@
 would only need to know about the name used in the configuration file. This
 aims to make it simpler for operations teams to manage database credentials.
 
-<<<<<<< HEAD
 A simple tutorial that compliments this documentation and explains converting 
 an existing DBIx::Class Schema to use this software to manage credentials can 
-=======
-A simple tutorial that compliments this documentation and explains converting
-an existing DBIx::Class Schema to usingthis software to manage credentials can
->>>>>>> 679f5751
 be found at L<http://www.symkat.com/credential-management-in-dbix-class>
 
 =head1 SYNOPSIS
@@ -199,15 +194,9 @@
     use base 'DBIx::Class::Schema::Config';
     __PACKAGE__->config_paths([( '/var/www/secret/dbic', '/opt/database' )]);
 
-<<<<<<< HEAD
 The above code would have I</var/www/secret/dbic.*> and I</opt/database.*> 
 searched, in that order.  As above, the first credentials found would be used.  
 This will replace the files originally searched for, not add to them.
-=======
-The above code would have I</var/www/secret/dbic.*> and I</opt/database.*>
-searched, in that order.  As above, the first credentials found would be used.
-This will replace the files origionally searched for, not add to them.
->>>>>>> 679f5751
 
 =head1 USE SPECIFIC CONFIG FILES
 
